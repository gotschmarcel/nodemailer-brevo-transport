var fs            = require("fs");
var stream        = require("stream");
var http          = require("http");
var https         = require("https");
var url           = require("url");
var addressparser = require("addressparser");
var pkg           = require("../package.json");

//
// Constants
//
var STATUS_OK = 200;

//
// Helper
//
function isUndefined(v) {
    return typeof v === "undefined";
}

function isString(v) {
    return typeof v === "string" || v instanceof String;
}

function isObject(v) {
    return !isUndefined(v) && v.toString() === "[object Object]";
}

function isArray(v) {
    return v instanceof Array;
}

function isEmpty(v) {
    return !(v.length || Object.keys(v).length);
}

function prefixedErr(err, prefix) {
    err.message = `${prefix}: ${err.message}`;
    return err;
}

function addAddress(obj, address) {
    obj[address.address] = address.name || "";
    return obj;
}

function flattenGroups(addresses) {
    var flattened = [];

    function traverse(obj) {
        if (obj.group) {
            obj.group.forEach(traverse);
        } else {
            flattened.push(obj);
        }
    }

    addresses.forEach(traverse);

    return flattened;
}

function transformAddress(a) {
    if (isString(a)) {
        return addressparser(a);
    }

    if (isObject(a)) {
        return [a];
    }

    throw new Error(`invalid address: ${a}`);
}

function transformAddresses(addresses) {
    if (!addresses) {
        return undefined;
    }

    var parsed = [];
    if (isString(addresses)) {
        parsed = addressparser(addresses);
    } else if (isArray(addresses)) {
        addresses.forEach((address) => {
            parsed = parsed.concat(transformAddress(address));
        });
    } else if (isObject(addresses)) {
        parsed.push(addresses);
    } else {
        throw new Error(`invalid address: ${addresses}`);
    }

    return flattenGroups(parsed).reduce(addAddress, {});
}

function transformFromAddresses(addresses) {
    if (!addresses) {
        return undefined;
    }

    var transformed = transformAddresses(addresses);
    var from = Object.keys(transformed)[0];

    return [from, transformed[from]];
}

function buildAttachment(attachment, remote, generated) {
    return new Promise((resolve, reject) => {
        // Raw -> not supported
        if (!isUndefined(attachment.raw)) {
            return reject(new Error("raw attachments not supported"));
        }

        // Remote attachment.
        if (isString(attachment.href)) {
            if (!isEmpty(generated)) {
                return reject(new Error("mixed remote and generated attachments"));
            }
            remote.push(attachment.href);
            return resolve();
        }

        // Generated attachment.
        if (!isEmpty(remote)) {
            return reject(new Error("mixed remote and generated attachments"));
        }

        var filename = attachment.filename;
        if (!isString(filename)) {
            return reject(new Error("missing filename for attachment"));
        }

        // Local file.
        if (isString(attachment.path)) {
            fs.readFile(attachment.path, (err, data) => {
                if (err) {
                    return reject(err);
                }
                generated[filename] = data.toString("base64");
                resolve();
            });
            return;
        }

        var content = attachment.content;
        var encoding = attachment.encoding;

        if (isString(content)) {
            generated[filename] = encoding === "base64" ? content
                : (new Buffer(content, encoding).toString("base64"));
            return resolve();
        }

        if (Buffer.isBuffer(content)) {
            generated[filename] = content.toString("base64");
            return resolve();
        }

        if (content instanceof stream.Readable) {
            var chunks = [];
            content.on("data", (chunk) => {
                chunks.push(chunk);
            }).on("close", () => {
                generated[filename] = Buffer.concat(chunks).toString("base64");
                resolve();
            }).on("error", reject);
            return;
        }

        reject(new Error("invalid attachment format"));
    });
}

function buildAttachments(attachments) {
    var remote = [];
    var generated = {};

    var promises = attachments.map((attachment) => {
        return buildAttachment(attachment, remote, generated);
    });

    return Promise.all(promises).then(() => {
        if (remote.length > 0) {
            return remote;
        }

        return generated;
    });
}

function isErrorResponse(response) {
    if (response.statusCode !== STATUS_OK) {
        return true;
    }

    return false;
}

function responseError(response, body) {
    return new Error(
        `${body.message || "server error"} (${body.code || "-"}, ${response.statusCode})`);
}

function makeInfo(body) {
    return {
        messageId: body.data["message-id"] || "",
        code: body.code,
        message: body.message
    };
}

//
// Transport class
//
class SendinBlueTransport {
    constructor(apiKey, apiUrl = "https://api.sendinblue.com/v2.0") {
        this.name    = "SendinBlue";
        this.version = pkg.version;

        this.reqOptions = url.parse(apiUrl + "/email");
        this.reqOptions.method = "POST";
        this.reqOptions.headers = {
            "api-key": apiKey,
            "Content-Type": "application/json"
        };

        this.reqBuilder = this.reqOptions.protocol === "https:" ? https.request : http.request;
    }

<<<<<<< HEAD
    send(mail, callback) {
        var req = this.reqBuilder(this.reqOptions, (res) => {
            res.setEncoding("utf-8");
=======
    this.reqOptions = url.parse(options.apiUrl + "/email");
    this.reqOptions.method = "POST";
    this.reqOptions.headers = {
        "api-key": options.apiKey || "",
        "Content-Type": "application/json"
    };

    this.reqBuilder = this.reqOptions.protocol === "https:" ? https.request : http.request;
}
>>>>>>> 9b7ef1d6

            var chunks = [];
            res.on("data", (chunk) => {
                chunks.push(chunk);
            }).on("end", () => {
                var body = {};

                try {
                    var data = chunks.join("");
                    body = JSON.parse(data);
                } catch (err) { /* Ignore error */ }

                if (isErrorResponse(res)) {
                    return callback(responseError(res, body));
                }

                callback(undefined, makeInfo(body));
            });
        });

        req.on("error", (err) => {
            callback(prefixedErr(err, "error sending request"));
        });

        SendinBlueTransport.buildBody(mail).then((body) => {
            req.write(JSON.stringify(body));
            req.end();
        }).catch((err) => {
            callback(prefixedErr(err, "unable to build body"));
        });
    }

    static buildBody(mail) {
        var data = mail.data;
        var body = {
            from:    transformFromAddresses(data.from),
            to:      transformAddresses(data.to),
            cc:      transformAddresses(data.cc),
            bcc:     transformAddresses(data.bcc),
            replyto: transformFromAddresses(data.replyTo),
            subject: data.subject,
            text:    data.text,
            html:    data.html,
            headers: data.headers
        };

        if (!data.attachments) {
            return Promise.resolve(body);
        }

        return buildAttachments(data.attachments).then((attachments) => {
            body.attachment = attachments;
            return body;
        });
    }
}

module.exports = function (options) {
    return new SendinBlueTransport(options);
};<|MERGE_RESOLUTION|>--- conflicted
+++ resolved
@@ -220,28 +220,16 @@
         this.reqOptions = url.parse(apiUrl + "/email");
         this.reqOptions.method = "POST";
         this.reqOptions.headers = {
-            "api-key": apiKey,
+            "api-key": apiKey || "",
             "Content-Type": "application/json"
         };
 
         this.reqBuilder = this.reqOptions.protocol === "https:" ? https.request : http.request;
     }
 
-<<<<<<< HEAD
     send(mail, callback) {
         var req = this.reqBuilder(this.reqOptions, (res) => {
             res.setEncoding("utf-8");
-=======
-    this.reqOptions = url.parse(options.apiUrl + "/email");
-    this.reqOptions.method = "POST";
-    this.reqOptions.headers = {
-        "api-key": options.apiKey || "",
-        "Content-Type": "application/json"
-    };
-
-    this.reqBuilder = this.reqOptions.protocol === "https:" ? https.request : http.request;
-}
->>>>>>> 9b7ef1d6
 
             var chunks = [];
             res.on("data", (chunk) => {
